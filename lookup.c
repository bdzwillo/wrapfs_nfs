/*
 * Copyright (c) 1998-2020 Erez Zadok
 * Copyright (c) 2009	   Shrikar Archak
 * Copyright (c) 2003-2020 Stony Brook University
 * Copyright (c) 2003-2020 The Research Foundation of SUNY
 * Copyright (c) 2020-2021 Barnim Dzwillo @ Strato AG
 *
 * This program is free software; you can redistribute it and/or modify
 * it under the terms of the GNU General Public License version 2 as
 * published by the Free Software Foundation.
 */

#include "wrapfs.h"

/* The dentry cache is just so we have properly sized dentries */
static struct kmem_cache *wrapfs_dentry_cachep;

int wrapfs_init_dentry_cache(void)
{
	wrapfs_dentry_cachep =
		kmem_cache_create("wrapfs_dentry",
				  sizeof(struct wrapfs_dentry_info),
				  0, SLAB_RECLAIM_ACCOUNT, NULL);

	return wrapfs_dentry_cachep ? 0 : -ENOMEM;
}

void wrapfs_destroy_dentry_cache(void)
{
	if (wrapfs_dentry_cachep)
		kmem_cache_destroy(wrapfs_dentry_cachep);
}

void wrapfs_free_dentry_private_data(struct dentry *dentry)
{
	if (!dentry || !dentry->d_fsdata)
		return;
	kmem_cache_free(wrapfs_dentry_cachep, dentry->d_fsdata);
	dentry->d_fsdata = NULL;
}

/* allocate new dentry private data */
int wrapfs_new_dentry_private_data(struct dentry *dentry)
{
	struct wrapfs_dentry_info *info = WRAPFS_D(dentry);

	/* use zalloc to init dentry_info.lower_path */
	info = kmem_cache_zalloc(wrapfs_dentry_cachep, GFP_ATOMIC);
	if (!info)
		return -ENOMEM;

	spin_lock_init(&info->lock);
	dentry->d_fsdata = info;

	return 0;
}

static int wrapfs_inode_test(struct inode *inode, void *candidate_lower_inode)
{
	struct inode *current_lower_inode = wrapfs_lower_inode(inode);
	if (current_lower_inode == (struct inode *)candidate_lower_inode)
		return 1; /* found a match */
	else
		return 0; /* no match */
}

static int wrapfs_inode_set(struct inode *inode, void *lower_inode)
{
	/* we do actual inode initialization in wrapfs_iget */
	return 0;
}

struct inode *_wrapfs_iget(struct super_block *sb, struct inode *lower_inode)
{
	struct inode *inode; /* the new inode to return */

	if (!igrab(lower_inode))
		return ERR_PTR(-ESTALE);
	inode = iget5_locked(sb, /* our superblock */
			     /*
			      * hashval: we use inode number, but we can
			      * also use "(unsigned long)lower_inode"
			      * instead.
			      */
			     lower_inode->i_ino, /* hashval */
			     wrapfs_inode_test,	/* inode comparison function */
			     wrapfs_inode_set, /* inode init function */
			     lower_inode); /* data passed to test+set fxns */
	if (!inode) {
		iput(lower_inode);
		return ERR_PTR(-ENOMEM);
	}
	/* if found a cached inode, then just return it (after iput) */
	if (!(inode->i_state & I_NEW)) {
		iput(lower_inode);
		return inode;
	}

	/* initialize new inode */
	inode->i_ino = lower_inode->i_ino;
	wrapfs_set_lower_inode(inode, lower_inode);

	atomic64_inc(&inode->i_version);
<<<<<<< HEAD

	/* use different set of inode ops for symlinks & directories */
	if (S_ISDIR(lower_inode->i_mode))
=======
#else
	inode->i_version++;
#endif
	/* use different set of inode ops for symlinks & directories
	 *
	 * Note: redhat7 uses an inode_operations_wrapper struct to backport
	 *       some inode operations from newer kernels. The presence of this
	 *       extended struct is indicated by 'inode->i_flags & S_IOPS_WRAPPER'.
	 *
	 *       When the S_IOPS_WRAPPER flag is not aligned with the layout
	 *       of the iops struct, the vfs_rename-call will read an invalid
	 *       function pointer and crash the kernel.
	 */
	if (S_ISDIR(lower_inode->i_mode)) {
#ifdef USE_RH7_IOPS_WRAPPER
		inode->i_op = &wrapfs_dir_iops.ops;
#else
>>>>>>> 260db25e
		inode->i_op = &wrapfs_dir_iops;
#endif
	} else if (S_ISLNK(lower_inode->i_mode)) {
		inode->i_op = &wrapfs_symlink_iops;
	} else {
#ifdef USE_RH7_IOPS_WRAPPER
		inode->i_op = &wrapfs_main_iops.ops;
#else
		inode->i_op = &wrapfs_main_iops;
#endif
	}
	/* use different set of file ops for directories */
	if (S_ISDIR(lower_inode->i_mode)) {
		inode->i_fop = &wrapfs_dir_fops;
	} else if (special_file(lower_inode->i_mode)) {
		init_special_inode(inode, lower_inode->i_mode, lower_inode->i_rdev);
	} else {
		inode->i_fop = &wrapfs_main_fops;
		inode->i_mapping->a_ops = &wrapfs_aops;
	}
	/* copy inode attributes (including i_atime, i_mtime, i_ctime) */
	fsstack_copy_attr_all(inode, lower_inode);
	fsstack_copy_inode_size(inode, lower_inode);

	return inode;
}

struct inode *wrapfs_iget(struct super_block *sb, struct inode *lower_inode)
{
	struct inode *inode = _wrapfs_iget(sb, lower_inode);

	if (!IS_ERR(inode) && (inode->i_state & I_NEW)) {
		unlock_new_inode(inode);
	}
	return inode;
}

/*
 * Helper interpose routine, called directly by ->lookup to handle
 * spliced dentries.
 */
static struct inode *wrapfs_get_inode(struct dentry *dentry,
					 struct super_block *sb,
					 struct inode *lower_inode)
{
	struct inode *inode;
	struct super_block *lower_sb;

	lower_sb = wrapfs_lower_super(sb);

	/* check that the lower file system didn't cross a mount point */
	if (lower_inode->i_sb != lower_sb) {
		return ERR_PTR(-EXDEV);
	}

	/*
	 * We allocate our new inode below by calling wrapfs_iget,
	 * which will initialize some of the new inode's fields
	 */

	/* inherit lower inode number for wrapfs's inode */
	inode = _wrapfs_iget(sb, lower_inode);
	return inode;
}

/*
 * Connect a wrapfs inode dentry/inode with several lower ones.  This is
 * the classic stackable file system "vnode interposition" action.
 *
 * @dentry: wrapfs's dentry which interposes on lower one
 * @sb: wrapfs's super_block
 * @lower_path: the lower path (caller does path_get/put)
 */
int wrapfs_interpose(struct dentry *dentry, struct super_block *sb,
		     struct dentry *lower_dentry)
{
	struct inode *inode;
	struct inode *lower_inode = d_inode(lower_dentry);

	inode = wrapfs_get_inode(dentry, sb, lower_inode);
	if (IS_ERR(inode)) {
		return PTR_ERR(inode);
	}
	/* d_instantiate_new() avoids inode locking races between
	 * unlock_new_inode() and d_instantiate().
	 */
	if (inode->i_state & I_NEW) {
		d_instantiate_new(dentry, inode);
	} else {
		d_instantiate(dentry, inode);
	}
	return 0;
}

/* For ->lookup() the caller holds the inode lock on dir.
 * The caller also holds a reference on dentry.
 * (see: Documentation/filesystems/Locking)
 *
 * Fills in positive/negative d_inode(dentry) on success.
 * - returns NULL if dentry passed as param is ok.
 * - returns a new dentry, if dentry was disconnected (the caller will call dput() on it)
 * - returns ERR_PTR if an error occurred.
 */
struct dentry *wrapfs_lookup(struct inode *dir, struct dentry *dentry,
			     unsigned int flags)
{
	int err;
	struct dentry *ret_dentry = NULL;
	struct dentry *lower_dir_dentry;
	struct vfsmount *lower_dir_mnt;
	struct dentry *lower_dentry;
	struct inode *inode;
	struct inode *lower_inode;
	struct path lower_path;

	lower_dir_dentry = wrapfs_get_lower_dentry(dentry->d_parent);
	lower_dir_mnt	 = wrapfs_get_lower_path(dentry->d_parent)->mnt;

 	lower_dentry = lookup_one_len_unlocked(dentry->d_name.name, lower_dir_dentry, dentry->d_name.len);
	if (IS_ERR(lower_dentry)) {
		pr_debug("wrapfs: lookup(%pd4, 0x%x) -> err %d\n", dentry, flags, (int)PTR_ERR(lower_dentry));
		ret_dentry = lower_dentry;
		goto out;
	}

	/* LOOKUP_ flags are defined in include/linux/namei_lookup.h
	 */
	pr_debug("wrapfs: lookup(%pd4, 0x%x) inode %s:%lu\n", dentry, flags, d_inode(lower_dentry) ? d_inode(lower_dentry)->i_sb->s_id : "NULL", d_inode(lower_dentry) ? d_inode(lower_dentry)->i_ino : 0);

	/* dentry->d_op ops are inherited from sb->s_d_op in d_alloc() */
	/* allocate dentry private data.  We free it in ->d_release */
	err = wrapfs_new_dentry_private_data(dentry);
	if (err) {
		ret_dentry = ERR_PTR(err);
		dput(lower_dentry);
		goto out;
	}
	lower_path.dentry = lower_dentry;
	lower_path.mnt = mntget(lower_dir_mnt);
	wrapfs_set_lower_path(dentry, &lower_path);

	/*
	 * negative dentry can go positive under us here - its parent is not
	 * locked.  That's OK and that could happen just as we return from
	 * lookup() anyway.  Just need to be careful and fetch
	 * ->d_inode only once - it's not stable here.
	 */
	lower_inode = READ_ONCE(lower_dentry->d_inode);
	if (!lower_inode) {
		ret_dentry = NULL;
		d_add(dentry, NULL); /* add negative dentry */
		goto out;
	}
	inode = wrapfs_get_inode(dentry, dentry->d_sb, lower_inode);
	if (IS_ERR(inode)) {
		ret_dentry = ERR_PTR(PTR_ERR(inode));
		/* path_put underlying path on error */
		wrapfs_put_reset_lower_path(dentry);
		goto out;
	}
	if (inode->i_state & I_NEW) {
		unlock_new_inode(inode);
	}
	/* update parent directory's atime
	 *
	 * note: there's nothing to prevent losing a timeslice to preemtion in
	 *       the middle of evaluation of d_inode(lower_dentry->d_parent),
	 *       having another process move lower_dentry around and have its
	 *       (ex)parent not pinned anymore and freed on memory pressure. 
	 *       Then we regain CPU and try to fetch ->d_inode from memory
	 *       that is freed by that point.
	 *
	 *       dentry->d_parent *is* stable here - it's an argument of ->lookup() and
	 *       we are guaranteed that it won't be moved anywhere until we feed it
	 *       to d_add.  So we safely go that way to get to its underlying dentry.
	 */
	fsstack_copy_attr_atime(d_inode(dentry->d_parent), d_inode(lower_dir_dentry));

	/* d_splice_alias() ensures that only one dentry is pointing to the inode,
	 * and returns the other dentry if one is found. It performs d_add() for the dentry.
	 *
	 * note: For directories there must never point two dentries to the same inode,
	 *       otherwise a deadlock can happen - especially when lock_rename() is
	 *       called in a rename operation.
	 *
	 * note: in linux-3.19 the remote rename support from d_materialise_unique()
	 *       was merged into d_splice_alias(). The old d_splice_alias() would
	 *       return EIO when an unhashed directory entry was found.
	 */
	ret_dentry = d_splice_alias(inode, dentry); /* add positive dentry */
	if (ret_dentry) {
		if (IS_ERR(ret_dentry)) {
			pr_debug("wrapfs: lookup(%pd4) warn: splice error %d\n", dentry, (int)PTR_ERR(ret_dentry));
		}
	}
out:
	return ret_dentry;
}<|MERGE_RESOLUTION|>--- conflicted
+++ resolved
@@ -101,39 +101,14 @@
 	wrapfs_set_lower_inode(inode, lower_inode);
 
 	atomic64_inc(&inode->i_version);
-<<<<<<< HEAD
 
 	/* use different set of inode ops for symlinks & directories */
-	if (S_ISDIR(lower_inode->i_mode))
-=======
-#else
-	inode->i_version++;
-#endif
-	/* use different set of inode ops for symlinks & directories
-	 *
-	 * Note: redhat7 uses an inode_operations_wrapper struct to backport
-	 *       some inode operations from newer kernels. The presence of this
-	 *       extended struct is indicated by 'inode->i_flags & S_IOPS_WRAPPER'.
-	 *
-	 *       When the S_IOPS_WRAPPER flag is not aligned with the layout
-	 *       of the iops struct, the vfs_rename-call will read an invalid
-	 *       function pointer and crash the kernel.
-	 */
 	if (S_ISDIR(lower_inode->i_mode)) {
-#ifdef USE_RH7_IOPS_WRAPPER
-		inode->i_op = &wrapfs_dir_iops.ops;
-#else
->>>>>>> 260db25e
 		inode->i_op = &wrapfs_dir_iops;
-#endif
 	} else if (S_ISLNK(lower_inode->i_mode)) {
 		inode->i_op = &wrapfs_symlink_iops;
 	} else {
-#ifdef USE_RH7_IOPS_WRAPPER
-		inode->i_op = &wrapfs_main_iops.ops;
-#else
 		inode->i_op = &wrapfs_main_iops;
-#endif
 	}
 	/* use different set of file ops for directories */
 	if (S_ISDIR(lower_inode->i_mode)) {
