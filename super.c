/*
 * Copyright (c) 1998-2020 Erez Zadok
 * Copyright (c) 2009	   Shrikar Archak
 * Copyright (c) 2003-2020 Stony Brook University
 * Copyright (c) 2003-2020 The Research Foundation of SUNY
 * Copyright (c) 2020-2021 Barnim Dzwillo @ Strato AG
 *
 * This program is free software; you can redistribute it and/or modify
 * it under the terms of the GNU General Public License version 2 as
 * published by the Free Software Foundation.
 */

#include "wrapfs.h"

/*
 * The inode cache is used with alloc_inode for both our inode info and the
 * vfs inode.
 */
static struct kmem_cache *wrapfs_inode_cachep;

/* final actions when unmounting a file system */
static void wrapfs_put_super(struct super_block *sb)
{
	struct wrapfs_sb_info *spd;
	struct super_block *s;

	spd = WRAPFS_SB(sb);
	if (!spd)
		return;

	/* decrement lower super references */
	s = wrapfs_lower_super(sb);
	wrapfs_set_lower_super(sb, NULL);
	atomic_dec(&s->s_active);

	kfree(spd);
	sb->s_fs_info = NULL;
}

static int wrapfs_statfs(struct dentry *dentry, struct kstatfs *buf)
{
	int err;

	err = vfs_statfs(wrapfs_get_lower_path(dentry), buf);

	/* set return buf to our f/s to avoid confusing user-level utils */
	buf->f_type = WRAPFS_SUPER_MAGIC;

	return err;
}

/*
 * @flags: numeric mount options
 * @options: mount options string
 */
static int wrapfs_remount_fs(struct super_block *sb, int *flags, char *options)
{
	int err = 0;

	/*
	 * The VFS will take care of "ro" and "rw" flags among others.  We
	 * can safely accept a few flags (RDONLY, MANDLOCK), and honor
	 * SILENT, but anything else left over is an error.
	 */
#if LINUX_VERSION_CODE >= KERNEL_VERSION(4, 14, 0)
	if ((*flags & ~(SB_RDONLY | SB_MANDLOCK | SB_SILENT)) != 0) {
#else
	if ((*flags & ~(MS_RDONLY | MS_MANDLOCK | MS_SILENT)) != 0) {
#endif
		printk(KERN_ERR
		       "wrapfs: remount flags 0x%x unsupported\n", *flags);
		err = -EINVAL;
	}

	return err;
}

/*
 * Called by iput() when the inode reference count reached zero
 * and the inode is not hashed anywhere.  Used to clear anything
 * that needs to be, before the inode is completely destroyed and put
 * on the inode free list.
 */
static void wrapfs_evict_inode(struct inode *inode)
{
	struct inode *lower_inode;

	truncate_inode_pages(&inode->i_data, 0);
	clear_inode(inode);
	/*
	 * Decrement a reference to a lower_inode, which was incremented
	 * by our read_inode when it was created initially.
	 */
	lower_inode = wrapfs_lower_inode(inode);
	wrapfs_set_lower_inode(inode, NULL);
	iput(lower_inode);
}

static struct inode *wrapfs_alloc_inode(struct super_block *sb)
{
	struct wrapfs_inode_info *i;

	i = kmem_cache_alloc(wrapfs_inode_cachep, GFP_KERNEL);
	if (!i)
		return NULL;

	/* memset everything up to the inode to 0 */
	memset(i, 0, offsetof(struct wrapfs_inode_info, vfs_inode));

#if LINUX_VERSION_CODE >= KERNEL_VERSION(4, 16, 0)
	atomic64_set(&i->vfs_inode.i_version, 1);
#else
	i->vfs_inode.i_version = 1;
#endif
	return &i->vfs_inode;
}

static void wrapfs_destroy_inode(struct inode *inode)
{
	kmem_cache_free(wrapfs_inode_cachep, WRAPFS_I(inode));
}

/* wrapfs inode cache constructor */
static void init_once(void *obj)
{
	struct wrapfs_inode_info *i = obj;

	inode_init_once(&i->vfs_inode);
}

int wrapfs_init_inode_cache(void)
{
	int err = 0;

	wrapfs_inode_cachep =
		kmem_cache_create("wrapfs_inode_cache",
				  sizeof(struct wrapfs_inode_info), 0,
				  SLAB_RECLAIM_ACCOUNT, init_once);
	if (!wrapfs_inode_cachep)
		err = -ENOMEM;
	return err;
}

/* wrapfs inode cache destructor */
void wrapfs_destroy_inode_cache(void)
{
	if (wrapfs_inode_cachep)
		kmem_cache_destroy(wrapfs_inode_cachep);
}

/*
 * Used only in nfs, to kill any pending RPC tasks, so that subsequent
 * code can actually succeed and won't leave tasks that need handling.
 */
static void wrapfs_umount_begin(struct super_block *sb)
{
	struct super_block *lower_sb;

	lower_sb = wrapfs_lower_super(sb);
	if (lower_sb && lower_sb->s_op && lower_sb->s_op->umount_begin)
		lower_sb->s_op->umount_begin(lower_sb);
}

<<<<<<< HEAD
#if defined (WRAPFS_INTERCEPT_INODE_MODIFY)
=======
>>>>>>> 3ca2769a
/* Prints the mount options for a given superblock.
 * Returns zero; does not fail.
 */
static int wrapfs_show_options(struct seq_file *m, struct dentry *dentry)
{
	struct super_block *sb = dentry->d_sb;
	struct wrapfs_sb_info *spd;

	spd = WRAPFS_SB(sb);
<<<<<<< HEAD
	if (!spd)
		return 0;

	if (spd->rdonly) {
		seq_puts(m, ",block");
	}
	if (spd->single_uid) {
		seq_printf(m, ",uid=%u", spd->single_uid);
	}
	return 0;
}
#endif
=======
	if (!spd) {
		return 0;
	}
	return 0;
}
>>>>>>> 3ca2769a

const struct super_operations wrapfs_sops = {
	.put_super	= wrapfs_put_super,
	.statfs		= wrapfs_statfs,
	.remount_fs	= wrapfs_remount_fs,
	.evict_inode	= wrapfs_evict_inode,
	.umount_begin	= wrapfs_umount_begin,
<<<<<<< HEAD
#if defined (WRAPFS_INTERCEPT_INODE_MODIFY)
	.show_options	= wrapfs_show_options,
#else
	.show_options	= generic_show_options,
#endif
=======
	.show_options	= wrapfs_show_options,
>>>>>>> 3ca2769a
	.alloc_inode	= wrapfs_alloc_inode,
	.destroy_inode	= wrapfs_destroy_inode,
	.drop_inode	= generic_delete_inode,
};

/* NFS support */

static struct inode *wrapfs_nfs_get_inode(struct super_block *sb, u64 ino,
					  u32 generation)
{
	struct super_block *lower_sb;
	struct inode *inode;
	struct inode *lower_inode;

	lower_sb = wrapfs_lower_super(sb);
	lower_inode = ilookup(lower_sb, ino);
	inode = wrapfs_iget(sb, lower_inode);
	return inode;
}

static struct dentry *wrapfs_fh_to_dentry(struct super_block *sb,
					  struct fid *fid, int fh_len,
					  int fh_type)
{
	return generic_fh_to_dentry(sb, fid, fh_len, fh_type,
				    wrapfs_nfs_get_inode);
}

static struct dentry *wrapfs_fh_to_parent(struct super_block *sb,
					  struct fid *fid, int fh_len,
					  int fh_type)
{
	return generic_fh_to_parent(sb, fid, fh_len, fh_type,
				    wrapfs_nfs_get_inode);
}

/*
 * all other funcs are default as defined in exportfs/expfs.c
 */

const struct export_operations wrapfs_export_ops = {
	.fh_to_dentry	   = wrapfs_fh_to_dentry,
	.fh_to_parent	   = wrapfs_fh_to_parent
};<|MERGE_RESOLUTION|>--- conflicted
+++ resolved
@@ -161,10 +161,6 @@
 		lower_sb->s_op->umount_begin(lower_sb);
 }
 
-<<<<<<< HEAD
-#if defined (WRAPFS_INTERCEPT_INODE_MODIFY)
-=======
->>>>>>> 3ca2769a
 /* Prints the mount options for a given superblock.
  * Returns zero; does not fail.
  */
@@ -174,26 +170,19 @@
 	struct wrapfs_sb_info *spd;
 
 	spd = WRAPFS_SB(sb);
-<<<<<<< HEAD
-	if (!spd)
+	if (!spd) {
 		return 0;
-
+	}
+#if defined (WRAPFS_INTERCEPT_INODE_MODIFY)
 	if (spd->rdonly) {
 		seq_puts(m, ",block");
 	}
 	if (spd->single_uid) {
 		seq_printf(m, ",uid=%u", spd->single_uid);
 	}
+#endif
 	return 0;
 }
-#endif
-=======
-	if (!spd) {
-		return 0;
-	}
-	return 0;
-}
->>>>>>> 3ca2769a
 
 const struct super_operations wrapfs_sops = {
 	.put_super	= wrapfs_put_super,
@@ -201,15 +190,7 @@
 	.remount_fs	= wrapfs_remount_fs,
 	.evict_inode	= wrapfs_evict_inode,
 	.umount_begin	= wrapfs_umount_begin,
-<<<<<<< HEAD
-#if defined (WRAPFS_INTERCEPT_INODE_MODIFY)
 	.show_options	= wrapfs_show_options,
-#else
-	.show_options	= generic_show_options,
-#endif
-=======
-	.show_options	= wrapfs_show_options,
->>>>>>> 3ca2769a
 	.alloc_inode	= wrapfs_alloc_inode,
 	.destroy_inode	= wrapfs_destroy_inode,
 	.drop_inode	= generic_delete_inode,
