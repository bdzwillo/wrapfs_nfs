--- conflicted
+++ resolved
@@ -11,7 +11,6 @@
 
 #include "wrapfs.h"
 
-<<<<<<< HEAD
 #if defined(WRAPFS_INTERCEPT_INODE_MODIFY)
 int wrapfs_check_write(struct dentry *dentry, struct super_block *sb, const char *op)
 {
@@ -26,12 +25,10 @@
 }
 #endif
 
-=======
 /* For ->create() the caller holds the inode lock on dir.
  * The caller also holds a reference on dentry.
  * (see: Documentation/filesystems/Locking)
  */
->>>>>>> e866ac4f
 static int wrapfs_create(struct inode *dir, struct dentry *dentry,
 			 umode_t mode, bool want_excl)
 {
@@ -649,8 +646,7 @@
 {
 	int err; struct dentry *lower_dentry;
 
-<<<<<<< HEAD
-	pr_debug("setxattr(%pd4, \"%s\", \"%*pE\", %zu, 0x%x)\n", dentry, name, min((int)size, 48), value, size, flags);
+	pr_debug("wrapfs: setxattr(%pd4, \"%s\", \"%*pE\", %zu, 0x%x)\n", dentry, name, min((int)size, 48), value, size, flags);
 #if defined(WRAPFS_INTERCEPT_INODE_MODIFY)
 	if (WRAPFS_SB(dentry->d_sb)) {
 		if ((err = wrapfs_check_write(dentry, dentry->d_sb, "setxattr"))) {
@@ -658,10 +654,6 @@
 		}
 	}
 #endif
-=======
-	pr_debug("wrapfs: setxattr(%pd4, \"%s\", \"%*pE\", %zu, 0x%x)\n", dentry, name, min((int)size, 48), value, size, flags);
-
->>>>>>> e866ac4f
 	lower_dentry = wrapfs_get_lower_dentry(dentry);
 	if (!lower_dentry->d_inode->i_op->setxattr) {
 		err = -EOPNOTSUPP;
