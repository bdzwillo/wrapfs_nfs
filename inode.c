--- conflicted
+++ resolved
@@ -49,15 +49,8 @@
  * The caller also holds a reference on dentry.
  * (see: Documentation/filesystems/Locking)
  */
-<<<<<<< HEAD
-=======
-#if USE_MNT_IDMAP
 static int wrapfs_create(struct mnt_idmap *idmap, struct inode *dir,
 			 struct dentry *dentry, umode_t mode, bool want_excl)
-#elif LINUX_VERSION_CODE >= KERNEL_VERSION(5, 12, 0)
->>>>>>> bc8329af
-static int wrapfs_create(struct user_namespace *mnt_userns, struct inode *dir,
-			 struct dentry *dentry, umode_t mode, bool want_excl)
 {
 	int err;
 	struct vfsmount *lower_mnt;
@@ -70,14 +63,7 @@
 
 	err = lock_parent(dentry, &lower_dentry, &lower_mnt, &lower_dir_inode);
 	if (!err) {
-<<<<<<< HEAD
-=======
-#if USE_MNT_IDMAP
 		err = vfs_create(mnt_idmap(lower_mnt), lower_dir_inode,
-				 lower_dentry, mode, want_excl);
-#elif LINUX_VERSION_CODE >= KERNEL_VERSION(5, 12, 0)
->>>>>>> bc8329af
-		err = vfs_create(mnt_user_ns(lower_mnt), lower_dir_inode,
 				 lower_dentry, mode, want_excl);
 	}
 	if (err)
@@ -115,14 +101,7 @@
 
 	/* todo: might handle &delegated_inode to avoid nfs long delegation break */
 	if (!err) {
-<<<<<<< HEAD
-=======
-#if USE_MNT_IDMAP
 		err = vfs_link(lower_old_dentry, mnt_idmap(lower_mnt),
-			       lower_dir_inode, lower_new_dentry, NULL);
-#elif LINUX_VERSION_CODE >= KERNEL_VERSION(5, 12, 0)
->>>>>>> bc8329af
-		err = vfs_link(lower_old_dentry, mnt_user_ns(lower_mnt),
 			       lower_dir_inode, lower_new_dentry, NULL);
 	}
 	if (err || d_really_is_negative(lower_new_dentry))
@@ -168,14 +147,7 @@
 		err = -EINVAL;
 	} else {
 		/* todo: might handle &delegated_inode to avoid nfs long delegation break */
-<<<<<<< HEAD
-=======
-#if USE_MNT_IDMAP
 		err = vfs_unlink(mnt_idmap(lower_mnt), lower_dir_inode,
-				 lower_dentry, NULL);
-#elif LINUX_VERSION_CODE >= KERNEL_VERSION(5, 12, 0)
->>>>>>> bc8329af
-		err = vfs_unlink(mnt_user_ns(lower_mnt), lower_dir_inode,
 				 lower_dentry, NULL);
 	}
 
@@ -206,15 +178,8 @@
  * The caller also holds a reference on dentry.
  * (see: Documentation/filesystems/Locking)
  */
-<<<<<<< HEAD
-=======
-#if USE_MNT_IDMAP
 static int wrapfs_symlink(struct mnt_idmap *idmap, struct inode *dir,
 			  struct dentry *dentry, const char *symname)
-#elif LINUX_VERSION_CODE >= KERNEL_VERSION(5, 12, 0)
->>>>>>> bc8329af
-static int wrapfs_symlink(struct user_namespace *mnt_userns, struct inode *dir,
-			  struct dentry *dentry, const char *symname)
 {
 	int err;
 	struct vfsmount *lower_mnt;
@@ -226,13 +191,7 @@
 	err = lock_parent(dentry, &lower_dentry, &lower_mnt, &lower_dir_inode);
 	if (err)
 		goto out;
-<<<<<<< HEAD
-=======
-#if USE_MNT_IDMAP
 	err = vfs_symlink(mnt_idmap(lower_mnt), lower_dir_inode, lower_dentry, symname);
-#elif LINUX_VERSION_CODE >= KERNEL_VERSION(5, 12, 0)
->>>>>>> bc8329af
-	err = vfs_symlink(mnt_user_ns(lower_mnt), lower_dir_inode, lower_dentry, symname);
 	if (err)
 		goto out;
 	if (d_really_is_negative(lower_dentry)) {
@@ -255,15 +214,8 @@
  * The caller also holds a reference on dentry.
  * (see: Documentation/filesystems/Locking)
  */
-<<<<<<< HEAD
-=======
-#if USE_MNT_IDMAP
 static int wrapfs_mkdir(struct mnt_idmap *idmap, struct inode *dir,
 			struct dentry *dentry, umode_t mode)
-#elif LINUX_VERSION_CODE >= KERNEL_VERSION(5, 12, 0)
->>>>>>> bc8329af
-static int wrapfs_mkdir(struct user_namespace *mnt_userns, struct inode *dir,
-			struct dentry *dentry, umode_t mode)
 {
 	int err;
 	struct vfsmount *lower_mnt;
@@ -274,13 +226,7 @@
 
 	err = lock_parent(dentry, &lower_dentry, &lower_mnt, &lower_dir_inode);
 	if (!err) {
-<<<<<<< HEAD
-=======
-#if USE_MNT_IDMAP
 		err = vfs_mkdir(mnt_idmap(lower_mnt), lower_dir_inode, lower_dentry, mode);
-#elif LINUX_VERSION_CODE >= KERNEL_VERSION(5, 12, 0)
->>>>>>> bc8329af
-		err = vfs_mkdir(mnt_user_ns(lower_mnt), lower_dir_inode, lower_dentry, mode);
 	}
 	if (err)
 		goto out;
@@ -329,13 +275,7 @@
 		pr_debug("wrapfs: rmdir(%pd4) warn: lower unhashed", dentry);
 		err = -EINVAL;
 	} else {
-<<<<<<< HEAD
-=======
-#if USE_MNT_IDMAP
 		err = vfs_rmdir(mnt_idmap(lower_mnt), lower_dir_inode, lower_dentry);
-#elif LINUX_VERSION_CODE >= KERNEL_VERSION(5, 12, 0)
->>>>>>> bc8329af
-		err = vfs_rmdir(mnt_user_ns(lower_mnt), lower_dir_inode, lower_dentry);
 	}
 	dput(lower_dentry);
 	if (err)
@@ -357,15 +297,8 @@
  * The caller also holds a reference on dentry.
  * (see: Documentation/filesystems/Locking)
  */
-<<<<<<< HEAD
-=======
-#if USE_MNT_IDMAP
 static int wrapfs_mknod(struct mnt_idmap *idmap, struct inode *dir,
 			struct dentry *dentry, umode_t mode, dev_t dev)
-#elif LINUX_VERSION_CODE >= KERNEL_VERSION(5, 12, 0)
->>>>>>> bc8329af
-static int wrapfs_mknod(struct user_namespace *mnt_userns, struct inode *dir,
-			struct dentry *dentry, umode_t mode, dev_t dev)
 {
 	int err;
 	struct vfsmount *lower_mnt;
@@ -376,13 +309,7 @@
 
 	err = lock_parent(dentry, &lower_dentry, &lower_mnt, &lower_dir_inode);
 	if (!err) {
-<<<<<<< HEAD
-=======
-#if USE_MNT_IDMAP
 		err = vfs_mknod(mnt_idmap(lower_mnt), lower_dir_inode, lower_dentry, mode, dev);
-#elif LINUX_VERSION_CODE >= KERNEL_VERSION(5, 12, 0)
->>>>>>> bc8329af
-		err = vfs_mknod(mnt_user_ns(lower_mnt), lower_dir_inode, lower_dentry, mode, dev);
 	}
 	if (err)
 		goto out;
@@ -411,30 +338,10 @@
  * The caller also holds references on old_dentry and new_dentry.
  * (see: Documentation/filesystems/directory-locking)
  */
-<<<<<<< HEAD
-=======
-#if USE_MNT_IDMAP
 static int wrapfs_rename(struct mnt_idmap *idmap,
 			 struct inode *old_dir, struct dentry *old_dentry,
 			 struct inode *new_dir, struct dentry *new_dentry,
 			 unsigned int flags)
-#elif LINUX_VERSION_CODE >= KERNEL_VERSION(5, 12, 0)
->>>>>>> bc8329af
-static int wrapfs_rename(struct user_namespace *mnt_userns,
-			 struct inode *old_dir, struct dentry *old_dentry,
-			 struct inode *new_dir, struct dentry *new_dentry,
-			 unsigned int flags)
-<<<<<<< HEAD
-=======
-#elif LINUX_VERSION_CODE >= KERNEL_VERSION(3, 15, 0)
-static int wrapfs_rename(struct inode *old_dir, struct dentry *old_dentry,
-			 struct inode *new_dir, struct dentry *new_dentry,
-			 unsigned int flags)
-#else
-static int wrapfs_rename(struct inode *old_dir, struct dentry *old_dentry,
-			 struct inode *new_dir, struct dentry *new_dentry)
-#endif
->>>>>>> bc8329af
 {
 	int err = 0;
 	struct path *lower_old_path;
@@ -490,18 +397,10 @@
 	{
 		struct renamedata rd = {};
 
-#if USE_MNT_IDMAP
 		rd.old_mnt_idmap	= mnt_idmap(lower_old_path->mnt);
-#else
-		rd.old_mnt_userns	= mnt_user_ns(lower_old_path->mnt);
-#endif
 		rd.old_dir		= d_inode(lower_old_dir_dentry);
 		rd.old_dentry		= lower_old_dentry;
-#if USE_MNT_IDMAP
 		rd.new_mnt_idmap	= mnt_idmap(lower_new_path->mnt);
-#else
-		rd.new_mnt_userns	= mnt_user_ns(lower_new_path->mnt);
-#endif
 		rd.new_dir		= d_inode(lower_new_dir_dentry);
 		rd.new_dentry		= lower_new_dentry;
 		err = vfs_rename(&rd);
@@ -576,14 +475,7 @@
  * Also ->permission() may not block if called in rcu-walk mode (mask & MAY_NOT_BLOCK).
  * (see: Documentation/filesystems/Locking)
  */
-<<<<<<< HEAD
-=======
-#if USE_MNT_IDMAP
 static int wrapfs_permission(struct mnt_idmap *idmap,
-			     struct inode *inode, int mask)
-#elif LINUX_VERSION_CODE >= KERNEL_VERSION(5, 12, 0)
->>>>>>> bc8329af
-static int wrapfs_permission(struct user_namespace *mnt_userns,
 			     struct inode *inode, int mask)
 {
 	struct inode *lower_inode;
@@ -605,32 +497,19 @@
 		pr_debug("wrapfs: permission_open_write(%s:%lu, 0x%x)\n", inode ? inode->i_sb->s_id : "NULL", inode ? inode->i_ino : 0, mask);
 	}
 	lower_inode = wrapfs_lower_inode(inode);
-<<<<<<< HEAD
-=======
-#if USE_MNT_IDMAP
 	struct dentry *root_dentry = inode->i_sb->s_root;
 	if (!root_dentry && WRAPFS_D(root_dentry)) {
 		return -ECHILD;
 	}
 	struct path *lower_root_path = wrapfs_get_lower_path(root_dentry);
 	err = inode_permission(mnt_idmap(lower_root_path->mnt), lower_inode, mask);
-#elif LINUX_VERSION_CODE >= KERNEL_VERSION(5, 12, 0)
->>>>>>> bc8329af
-	err = inode_permission(lower_inode->i_sb->s_user_ns, lower_inode, mask);
 	return err;
 }
 
 /* For ->setattr() the caller holds the inode lock on d_inode(dentry).
  * (see: Documentation/filesystems/Locking)
  */
-<<<<<<< HEAD
-=======
-#if USE_MNT_IDMAP
 static int wrapfs_setattr(struct mnt_idmap *idmap,
-			  struct dentry *dentry, struct iattr *ia)
-#elif LINUX_VERSION_CODE >= KERNEL_VERSION(5, 12, 0)
->>>>>>> bc8329af
-static int wrapfs_setattr(struct user_namespace *mnt_userns,
 			  struct dentry *dentry, struct iattr *ia)
 {
 	int err;
@@ -651,13 +530,7 @@
 	 * this user can change the lower inode: that should happen when
 	 * calling notify_change on the lower inode.
 	 */
-<<<<<<< HEAD
-=======
-#if USE_MNT_IDMAP
 	err = setattr_prepare(idmap, dentry, ia);
-#elif LINUX_VERSION_CODE >= KERNEL_VERSION(5, 12, 0)
->>>>>>> bc8329af
-	err = setattr_prepare(mnt_userns, dentry, ia);
 	if (err)
 		goto out;
 
@@ -700,14 +573,7 @@
 	 * tries to open(), unlink(), then ftruncate() a file.
 	 */
 	inode_lock(d_inode(lower_dentry));
-<<<<<<< HEAD
-=======
-#if USE_MNT_IDMAP
 	err = notify_change(mnt_idmap(lower_path->mnt), lower_dentry, &lower_ia, /* note: lower_ia */
-			    NULL);
-#elif LINUX_VERSION_CODE >= KERNEL_VERSION(5, 12, 0)
->>>>>>> bc8329af
-	err = notify_change(mnt_user_ns(lower_path->mnt), lower_dentry, &lower_ia, /* note: lower_ia */
 			    NULL);
 	inode_unlock(d_inode(lower_dentry));
 	if (err)
@@ -727,17 +593,9 @@
 /* For ->getattr() the caller holds *no* inode lock on d_inode(path->dentry)
  * (see: Documentation/filesystems/Locking)
  */
-<<<<<<< HEAD
-=======
-#if USE_MNT_IDMAP
 static int wrapfs_getattr(struct mnt_idmap *idmap,
                           const struct path *path, struct kstat *stat,
                           u32 request_mask, unsigned int flags)
-#elif LINUX_VERSION_CODE >= KERNEL_VERSION(5, 12, 0)
->>>>>>> bc8329af
-static int wrapfs_getattr(struct user_namespace *mnt_userns,
-			  const struct path *path, struct kstat *stat,
-			  u32 request_mask, unsigned int flags)
 {
 	int err = 0;
 	struct kstat lower_stat;
@@ -746,13 +604,7 @@
 	struct dentry *lower_dentry = wrapfs_get_lower_dentry(dentry);
 
 	if (d_inode(lower_dentry)->i_op->getattr) {
-<<<<<<< HEAD
-=======
-#if USE_MNT_IDMAP
 		err = d_inode(lower_dentry)->i_op->getattr(mnt_idmap(lower_path->mnt), lower_path, &lower_stat, request_mask, flags);
-#elif LINUX_VERSION_CODE >= KERNEL_VERSION(5, 12, 0)
->>>>>>> bc8329af
-		err = d_inode(lower_dentry)->i_op->getattr(mnt_user_ns(lower_path->mnt), lower_path, &lower_stat, request_mask, flags);
 	}
 	pr_debug("wrapfs: getattr(%pd4) = %d\n", dentry, err);
 
@@ -764,21 +616,9 @@
 		 * might have changed after the last revalidate.
 		 */
 		fsstack_copy_inode_size(d_inode(dentry), wrapfs_lower_inode(d_inode(dentry)));
-<<<<<<< HEAD
-=======
-#if USE_MNT_IDMAP
 		generic_fillattr(mnt_idmap(lower_path->mnt), d_inode(dentry), stat);
-#elif LINUX_VERSION_CODE >= KERNEL_VERSION(5, 12, 0)
->>>>>>> bc8329af
-		generic_fillattr(mnt_user_ns(lower_path->mnt), d_inode(dentry), stat);
 	} else {
-<<<<<<< HEAD
-=======
-#if USE_MNT_IDMAP
 		generic_fillattr(mnt_idmap(lower_path->mnt), d_inode(dentry), stat);
-#elif LINUX_VERSION_CODE >= KERNEL_VERSION(5, 12, 0)
->>>>>>> bc8329af
-		generic_fillattr(mnt_user_ns(lower_path->mnt), d_inode(dentry), stat);
 		stat->blocks = lower_stat.blocks;
 	}
 out:
@@ -806,13 +646,7 @@
 		goto out;
 	}
 	inode_lock(lower_inode);
-<<<<<<< HEAD
-=======
-#if USE_MNT_IDMAP
 	err = __vfs_setxattr_locked(mnt_idmap(lower_path->mnt), lower_dentry, name, value, size, flags, NULL);
-#elif LINUX_VERSION_CODE >= KERNEL_VERSION(5, 12, 0)
->>>>>>> bc8329af
-	err = __vfs_setxattr_locked(mnt_user_ns(lower_path->mnt), lower_dentry, name, value, size, flags, NULL);
 	inode_unlock(lower_inode);
 	if (!err && inode) {
 		fsstack_copy_attr_all(inode, lower_inode);
@@ -894,13 +728,7 @@
 		goto out;
 	}
 	inode_lock(lower_inode);
-<<<<<<< HEAD
-=======
-#if USE_MNT_IDMAP
 	err = __vfs_removexattr(mnt_idmap(lower_path->mnt), lower_dentry, name);
-#elif LINUX_VERSION_CODE >= KERNEL_VERSION(5, 12, 0)
->>>>>>> bc8329af
-	err = __vfs_removexattr(mnt_user_ns(lower_path->mnt), lower_dentry, name);
 	inode_unlock(lower_inode);
 	if (!err && inode) {
 		fsstack_copy_attr_all(inode, lower_inode);
@@ -947,21 +775,11 @@
 	return wrapfs_getxattr(dentry, inode, name, buffer, size);
 }
 
-<<<<<<< HEAD
-=======
-#if USE_MNT_IDMAP
 static int wrapfs_xattr_set(const struct xattr_handler *handler,
 			    struct mnt_idmap *idmap,
 			    struct dentry *dentry, struct inode *inode,
 			    const char *name, const void *value, size_t size,
 			    int flags)
-#elif LINUX_VERSION_CODE >= KERNEL_VERSION(5, 12, 0)
->>>>>>> bc8329af
-static int wrapfs_xattr_set(const struct xattr_handler *handler,
-			    struct user_namespace *mnt_userns,
-			    struct dentry *dentry, struct inode *inode,
-			    const char *name, const void *value, size_t size,
-			    int flags)
 {
 	if (value)
 		return wrapfs_setxattr(dentry, inode, name, value, size, flags);
