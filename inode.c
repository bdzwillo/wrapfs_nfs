--- conflicted
+++ resolved
@@ -77,17 +77,12 @@
 	int err;
 
 	pr_debug("wrapfs: link(%pd4, %pd4)\n", old_dentry, new_dentry);
-<<<<<<< HEAD
 #if defined(WRAPFS_INTERCEPT_INODE_MODIFY)
 	if ((err = wrapfs_check_write(new_dentry, dir->i_sb, "link"))) {
 		return err;
 	}
 #endif
-	file_size_save = i_size_read(old_dentry->d_inode);
-=======
-
 	file_size_save = i_size_read(d_inode(old_dentry));
->>>>>>> ed3b85eb
 	lower_old_dentry = wrapfs_get_lower_dentry(old_dentry);
 	lower_new_dentry = wrapfs_get_lower_dentry(new_dentry);
 	dget(lower_old_dentry);
@@ -535,7 +530,6 @@
 	/* ATTR_ flags are defined in include/linux/fs.h
 	 */
 	pr_debug("wrapfs: setattr(%pd4, 0x%x)\n", dentry, ia->ia_valid);
-<<<<<<< HEAD
 #if defined(WRAPFS_INTERCEPT_INODE_MODIFY)
 	if (WRAPFS_SB(dentry->d_sb)) {
 		if ((err = wrapfs_check_write(dentry, dentry->d_sb, "setattr"))) {
@@ -543,11 +537,7 @@
 		}
 	}
 #endif
-	inode = dentry->d_inode;
-=======
-
 	inode = d_inode(dentry);
->>>>>>> ed3b85eb
 
 	/*
 	 * Check if user has permission to change inode.  We don't check if
